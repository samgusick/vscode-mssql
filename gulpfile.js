﻿var gulp = require('gulp');
var install = require('gulp-install');
var tslint = require('gulp-tslint');
var ts = require('gulp-typescript');
var tsProject = ts.createProject('tsconfig.json');
var del = require('del');
var srcmap = require('gulp-sourcemaps');
var config = require('./tasks/config');
var request = require('request');
var fs = require('fs');
var gutil = require('gulp-util');
var through = require('through2');
var cproc = require('child_process');
var os = require('os');

require('./tasks/htmltasks')

function nugetRestoreArgs(nupkg, options) {
    var args = new Array();
    if (os.platform() != 'win32') { 
        args.push('./nuget.exe');
    }
    args.push('restore');
    args.push(nupkg);

    var withValues = [
        'source',
        'configFile',
        'packagesDirectory',
        'solutionDirectory',
        'msBuildVersion'
    ];

    var withoutValues = [
        'noCache',
        'requireConsent',
        'disableParallelProcessing'
    ];

    withValues.forEach(function(prop) {
        var value = options[prop];
        if(value) {
            args.push('-' + prop);
            args.push(value);
        }
    });

    withoutValues.forEach(function(prop) {
        var value = options[prop];
        if(value) {
            args.push('-' + prop);
        }
    });

    args.push('-noninteractive');

    return args;
};

function nugetRestore(options) {
    options = options || {};
    options.nuget = options.nuget || './nuget.exe';
    if (os.platform() != 'win32') {
        options.nuget = 'mono';
    }

    return through.obj(function(file, encoding, done) {
        var args = nugetRestoreArgs(file.path, options);
        cproc.execFile(options.nuget, args, function(err, stdout) {
            if (err) {
                throw new gutil.PluginError('gulp-nuget', err);
            }

            gutil.log(stdout.trim());
            done(null, file);
        });
    });
};

gulp.task('ext:tslint', () => {
    return gulp.src([
        config.paths.project.root + '/src/**/*.ts',
        '!' + config.paths.project.root + '/src/views/htmlcontent/**/*',
        config.paths.project.root + '/test/**/*.ts'
    ])
    .pipe((tslint({
        formatter: "verbose"
    })))
    .pipe(tslint.report());
});

gulp.task('ext:compile-src', () => {
    return gulp.src([
                config.paths.project.root + '/src/**/*.ts',
                config.paths.project.root + '/typings/**/*.ts',
                '!' + config.paths.project.root + '/src/views/htmlcontent/**/*'])
                .pipe(srcmap.init())
                .pipe(ts(tsProject))
                .pipe(srcmap.write('.', {
                   sourceRoot: function(file){ return file.cwd + '/src'; }
                }))
                .pipe(gulp.dest('out/src/'));
});

gulp.task('ext:nuget-download', function(done) {
    if(fs.existsSync('nuget.exe')) {
        return done();
    }
 
    request.get('http://nuget.org/nuget.exe')
        .pipe(fs.createWriteStream('nuget.exe'))
        .on('close', done);
});

gulp.task('ext:nuget-restore', function() {
  
    var options = {
      configFile: './nuget.config',
      packagesDirectory: './packages'
    };

    return gulp.src('./packages.config')
        .pipe(nugetRestore(options));
});

gulp.task('ext:compile-tests', () => {
    return gulp.src([
                config.paths.project.root + '/test/**/*.ts',
                config.paths.project.root + '/typings/**/*.ts'])
                .pipe(srcmap.init())
                .pipe(ts(tsProject))
                .pipe(srcmap.write('.', {
<<<<<<< HEAD
                   sourceRoot: function(file){ return file.cwd + '/test'; }
                }))
=======
                   sourceRoot: function(file){ return file.cwd + '/src'; }
                }))
>>>>>>> 3c446193
                .pipe(gulp.dest('out/test/'));

});

gulp.task('ext:compile', gulp.series('ext:compile-src', 'ext:compile-tests'));

gulp.task('ext:copy-tests', () => {
    return gulp.src(config.paths.project.root + '/test/resources/**/*')
            .pipe(gulp.dest(config.paths.project.root + '/out/test/resources/'))
});

gulp.task('ext:copy-packages', () => {
    var serviceHostVersion = "0.0.2";
    return gulp.src(config.paths.project.root + '/packages/Microsoft.SqlTools.ServiceLayer.' + serviceHostVersion + '/lib/netcoreapp1.0/**/*')
            .pipe(gulp.dest(config.paths.project.root + '/out/tools/'))
});

gulp.task('ext:copy', gulp.series('ext:copy-tests', 'ext:copy-packages'));

gulp.task('ext:build', gulp.series('ext:nuget-download', 'ext:nuget-restore', 'ext:compile', 'ext:copy'));

gulp.task('clean', () => {
    return del('out')
});

gulp.task('build-extension', gulp.series('ext:tslint', 'ext:build'));

gulp.task('build-all', gulp.series('clean', 'build-html', 'build-extension'));

gulp.task('install', function(){
    return gulp.src(['./package.json', './src/views/htmlcontent/package.json'])
                .pipe(install());
});

gulp.task('watch', function(){
    return gulp.watch(config.paths.project.root + '/src/**/*', gulp.series('build-all'))
});<|MERGE_RESOLUTION|>--- conflicted
+++ resolved
@@ -17,7 +17,7 @@
 
 function nugetRestoreArgs(nupkg, options) {
     var args = new Array();
-    if (os.platform() != 'win32') { 
+    if (os.platform() != 'win32') {
         args.push('./nuget.exe');
     }
     args.push('restore');
@@ -106,14 +106,14 @@
     if(fs.existsSync('nuget.exe')) {
         return done();
     }
- 
+
     request.get('http://nuget.org/nuget.exe')
         .pipe(fs.createWriteStream('nuget.exe'))
         .on('close', done);
 });
 
 gulp.task('ext:nuget-restore', function() {
-  
+
     var options = {
       configFile: './nuget.config',
       packagesDirectory: './packages'
@@ -130,13 +130,8 @@
                 .pipe(srcmap.init())
                 .pipe(ts(tsProject))
                 .pipe(srcmap.write('.', {
-<<<<<<< HEAD
                    sourceRoot: function(file){ return file.cwd + '/test'; }
                 }))
-=======
-                   sourceRoot: function(file){ return file.cwd + '/src'; }
-                }))
->>>>>>> 3c446193
                 .pipe(gulp.dest('out/test/'));
 
 });
